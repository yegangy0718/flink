package eu.stratosphere.sopremo.serialization;

import java.util.ArrayList;
import java.util.Arrays;
import java.util.List;
import java.util.Map.Entry;

import eu.stratosphere.pact.common.type.PactRecord;
import eu.stratosphere.pact.common.type.Value;
import eu.stratosphere.sopremo.EvaluationContext;
import eu.stratosphere.sopremo.expressions.EvaluationExpression;
import eu.stratosphere.sopremo.expressions.ObjectAccess;
import eu.stratosphere.sopremo.pact.JsonNodeWrapper;
import eu.stratosphere.sopremo.type.IJsonNode;
import eu.stratosphere.sopremo.type.IObjectNode;
import eu.stratosphere.sopremo.type.MissingNode;
import eu.stratosphere.sopremo.type.ObjectNode;

public class ObjectSchema implements Schema {

	/**
	 * @author Michael Hopstock
	 * @author Tommy Neubert
	 */
	private static final long serialVersionUID = 4037447354469753483L;

	private List<String> mappings = new ArrayList<String>();

	/**
	 * Initializes ObjectSchema.
	 */
	public ObjectSchema() {
	}

	public ObjectSchema(String... mappings) {
		for (String mapping : mappings)
			this.mappings.add(mapping);
	}

	@Override
	public Class<? extends Value>[] getPactSchema() {
		@SuppressWarnings("unchecked")
		Class<? extends Value>[] schema = new Class[this.mappings.size() + 1];

		for (int i = 0; i <= this.mappings.size(); i++)
			schema[i] = JsonNodeWrapper.class;

		return schema;
	}

	public List<String> getMappings() {
		return this.mappings;
	}

	/**
	 * Sets the mapping to the specified value.
	 * 
	 * @param mapping
	 *        the mapping to set
	 */
	public void setMappings(Iterable<String> mappings) {
		if (mappings == null)
			throw new NullPointerException("mapping must not be null");

		this.mappings.clear();
		for (String mapping : mappings)
			this.mappings.add(mapping);
	}

	/**
	 * @param schema
	 *        the keys, that should be extracted from the {@link ObjectNode} and saved into the first fields of
	 *        {@link PactRecord}
	 */
	public void setMappings(String... schema) {
		this.setMappings(Arrays.asList(schema));
	}

	public void setMappingsWithAccesses(Iterable<ObjectAccess> schema) {
		List<String> mappings = new ArrayList<String>();
		for (ObjectAccess objectAccess : schema)
			mappings.add(objectAccess.getField());
		this.setMappings(mappings);
	}

	public int hasMapping(String key) {
		return this.mappings.indexOf(key);
	}

	public int getMappingSize() {
		return this.mappings.size();
	}

	@Override
	public PactRecord jsonToRecord(IJsonNode value, PactRecord target, EvaluationContext context) {
		IObjectNode others;
		if (target == null) {
			// the last element is the field "others"
			target = new PactRecord(this.mappings.size() + 1);
			for (int i = 0; i < this.mappings.size(); i++)
				target.setField(i, new JsonNodeWrapper(MissingNode.getInstance()));
			target.setField(this.mappings.size(), new JsonNodeWrapper(others = new ObjectNode()));
		} else {
			JsonNodeWrapper wrappedField = target.getField(target.getNumFields() - 1, JsonNodeWrapper.class);
			others = wrappedField.getValue(IObjectNode.class);
			others.removeAll();
			target.setField(target.getNumFields() - 1, wrappedField);
		}

		// traverse the mapping and fill them into the record
		IObjectNode object = (IObjectNode) value;
		for (int i = 0; i < this.mappings.size(); i++) {
			IJsonNode node = object.get(this.mappings.get(i));
			JsonNodeWrapper wrappedField = target.getField(i, JsonNodeWrapper.class);
			wrappedField.setValue(node);
			target.setField(i, wrappedField);
		}

<<<<<<< HEAD
		for (Entry<String, IJsonNode> entry : object.getEntries())
			if (!this.mappings.contains(entry.getKey()))
=======
		// each other entry comes into the last record field
		for (Entry<String, IJsonNode> entry : object.getEntries()) {
			if (!this.mappings.contains(entry.getKey())) {
>>>>>>> 172e63b7
				others.put(entry.getKey(), entry.getValue());

		return target;
	}

	@Override
	public IJsonNode recordToJson(PactRecord record, IJsonNode target) {
		if (this.mappings.size() + 1 != record.getNumFields())
			throw new IllegalStateException("Schema does not match to record!");

		final IObjectNode targetObject;
		if (target == null)
			targetObject = new ObjectNode();
		else {
			targetObject = (IObjectNode) target;
			targetObject.removeAll();
		}

		for (int i = 0; i < this.mappings.size(); i++)
			if (record.getField(i, JsonNodeWrapper.class) != null)
				targetObject.put(this.mappings.get(i), record.getField(i, JsonNodeWrapper.class).getValue());

		targetObject.putAll(record.getField(this.mappings.size(), JsonNodeWrapper.class).getValue(IObjectNode.class));

		return targetObject;
	}

	/*
	 * (non-Javadoc)
	 * @see
	 * eu.stratosphere.sopremo.serialization.Schema#indicesOf(eu.stratosphere.sopremo.expressions.EvaluationExpression)
	 */
	@Override
	public int[] indicesOf(EvaluationExpression expression) {
		ObjectAccess objectAccess = (ObjectAccess) expression;
		int index = this.mappings.indexOf(objectAccess.getField());
		if (index == -1)
			throw new IllegalArgumentException("Field not found " + objectAccess.getField());
		return new int[] { index };
	}

	@Override
	public int hashCode() {
		final int prime = 31;
		int result = 1;
		result = prime * result + this.mappings.hashCode();
		return result;
	}

	@Override
	public boolean equals(Object obj) {
		if (this == obj)
			return true;
		if (obj == null)
			return false;
		if (this.getClass() != obj.getClass())
			return false;
		ObjectSchema other = (ObjectSchema) obj;
		return this.mappings.equals(other.mappings);
	}

	/*
	 * (non-Javadoc)
	 * @see java.lang.Object#toString()
	 */
	@Override
	public String toString() {
		StringBuilder builder = new StringBuilder("ObjectSchema [");
		for (int index = 0; index < this.mappings.size(); index++)
			builder.append(this.mappings.get(index)).append(", ");
		builder.append("<other>]");
		return builder.toString();
	}
}<|MERGE_RESOLUTION|>--- conflicted
+++ resolved
@@ -116,14 +116,9 @@
 			target.setField(i, wrappedField);
 		}
 
-<<<<<<< HEAD
-		for (Entry<String, IJsonNode> entry : object.getEntries())
-			if (!this.mappings.contains(entry.getKey()))
-=======
 		// each other entry comes into the last record field
 		for (Entry<String, IJsonNode> entry : object.getEntries()) {
 			if (!this.mappings.contains(entry.getKey())) {
->>>>>>> 172e63b7
 				others.put(entry.getKey(), entry.getValue());
 
 		return target;
